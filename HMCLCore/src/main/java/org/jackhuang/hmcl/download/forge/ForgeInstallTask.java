--- conflicted
+++ resolved
@@ -23,13 +23,9 @@
 import org.jackhuang.hmcl.game.Version;
 import org.jackhuang.hmcl.task.FileDownloadTask;
 import org.jackhuang.hmcl.task.Task;
-<<<<<<< HEAD
-import org.jackhuang.hmcl.task.TaskResult;
 import org.jackhuang.hmcl.util.gson.JsonUtils;
 import org.jackhuang.hmcl.util.io.CompressingUtils;
 import org.jackhuang.hmcl.util.io.FileUtils;
-=======
->>>>>>> 32d0d6a7
 import org.jackhuang.hmcl.util.io.NetworkUtils;
 import org.jackhuang.hmcl.util.versioning.VersionNumber;
 
@@ -113,7 +109,7 @@
      * @throws IOException if unable to read compressed content of installer file, or installer file is corrupted, or the installer is not the one we want.
      * @throws VersionMismatchException if required game version of installer does not match the actual one.
      */
-    public static TaskResult<Version> install(DefaultDependencyManager dependencyManager, Version version, Path installer) throws IOException, VersionMismatchException {
+    public static Task<Version> install(DefaultDependencyManager dependencyManager, Version version, Path installer) throws IOException, VersionMismatchException {
         Optional<String> gameVersion = GameVersion.minecraftVersion(dependencyManager.getGameRepository().getVersionJar(version));
         if (!gameVersion.isPresent()) throw new IOException();
         try (FileSystem fs = CompressingUtils.createReadOnlyZipFileSystem(installer)) {
