/*
 * Hello Minecraft! Launcher
 * Copyright (C) 2019  huangyuhui <huanghongxun2008@126.com> and contributors
 *
 * This program is free software: you can redistribute it and/or modify
 * it under the terms of the GNU General Public License as published by
 * the Free Software Foundation, either version 3 of the License, or
 * (at your option) any later version.
 *
 * This program is distributed in the hope that it will be useful,
 * but WITHOUT ANY WARRANTY; without even the implied warranty of
 * MERCHANTABILITY or FITNESS FOR A PARTICULAR PURPOSE.  See the
 * GNU General Public License for more details.
 *
 * You should have received a copy of the GNU General Public License
 * along with this program.  If not, see <https://www.gnu.org/licenses/>.
 */
package org.jackhuang.hmcl.download;

import org.jackhuang.hmcl.download.forge.ForgeInstallTask;
import org.jackhuang.hmcl.download.forge.ForgeRemoteVersion;
import org.jackhuang.hmcl.download.game.*;
import org.jackhuang.hmcl.download.liteloader.LiteLoaderInstallTask;
import org.jackhuang.hmcl.download.liteloader.LiteLoaderRemoteVersion;
import org.jackhuang.hmcl.download.optifine.OptiFineInstallTask;
import org.jackhuang.hmcl.download.optifine.OptiFineRemoteVersion;
import org.jackhuang.hmcl.game.DefaultGameRepository;
import org.jackhuang.hmcl.game.Version;
import org.jackhuang.hmcl.task.Task;
import org.jackhuang.hmcl.util.function.ExceptionalFunction;

import java.io.IOException;
import java.nio.file.Path;

/**
 * Note: This class has no state.
 *
 * @author huangyuhui
 */
public class DefaultDependencyManager extends AbstractDependencyManager {

    private final DefaultGameRepository repository;
    private final DownloadProvider downloadProvider;
    private final DefaultCacheRepository cacheRepository;

    public DefaultDependencyManager(DefaultGameRepository repository, DownloadProvider downloadProvider, DefaultCacheRepository cacheRepository) {
        this.repository = repository;
        this.downloadProvider = downloadProvider;
        this.cacheRepository = cacheRepository;
    }

    @Override
    public DefaultGameRepository getGameRepository() {
        return repository;
    }

    @Override
    public DownloadProvider getDownloadProvider() {
        return downloadProvider;
    }

    @Override
    public DefaultCacheRepository getCacheRepository() {
        return cacheRepository;
    }

    @Override
    public GameBuilder gameBuilder() {
        return new DefaultGameBuilder(this);
    }

    @Override
    public Task<?> checkGameCompletionAsync(Version version) {
        return Task.allOf(
                Task.composeAsync(() -> {
                    if (!repository.getVersionJar(version).exists())
                        return new GameDownloadTask(this, null, version);
                    else
                        return null;
                }),
                new GameAssetDownloadTask(this, version, GameAssetDownloadTask.DOWNLOAD_INDEX_IF_NECESSARY),
                new GameLibrariesTask(this, version)
        );
    }

    @Override
    public Task<?> checkLibraryCompletionAsync(Version version) {
        return new GameLibrariesTask(this, version);
    }

    @Override
    public Task<Version> installLibraryAsync(String gameVersion, Version version, String libraryId, String libraryVersion) {
        VersionList<?> versionList = getVersionList(libraryId);
        return versionList.loadAsync(gameVersion, getDownloadProvider())
                .thenCompose(() -> installLibraryAsync(version, versionList.getVersion(gameVersion, libraryVersion)
                        .orElseThrow(() -> new IllegalStateException("Remote library " + libraryId + " has no version " + libraryVersion))));
    }

    @Override
    public Task<Version> installLibraryAsync(Version oldVersion, RemoteVersion libraryVersion) {
        Task<Version> task;
        if (libraryVersion instanceof ForgeRemoteVersion)
            task = new ForgeInstallTask(this, oldVersion, (ForgeRemoteVersion) libraryVersion);
        else if (libraryVersion instanceof LiteLoaderRemoteVersion)
            task = new LiteLoaderInstallTask(this, oldVersion, (LiteLoaderRemoteVersion) libraryVersion);
        else if (libraryVersion instanceof OptiFineRemoteVersion)
            task = new OptiFineInstallTask(this, oldVersion, (OptiFineRemoteVersion) libraryVersion);
        else
            throw new IllegalArgumentException("Remote library " + libraryVersion + " is unrecognized.");
        return task
                .thenCompose(LibrariesUniqueTask::new)
                .thenCompose(MaintainTask::new)
                .thenCompose(newVersion -> new VersionJsonSaveTask(repository, newVersion));
    }

<<<<<<< HEAD
    public ExceptionalFunction<Version, TaskResult<Version>, ?> installLibraryAsync(RemoteVersion libraryVersion) {
=======

    public ExceptionalFunction<Version, Task<Version>, ?> installLibraryAsync(RemoteVersion libraryVersion) {
>>>>>>> 32d0d6a7
        return version -> installLibraryAsync(version, libraryVersion);
    }

    public Task installLibraryAsync(Version oldVersion, Path installer) {
        return Task
                .of(() -> {
                })
                .thenCompose(() -> {
                    try {
                        return ForgeInstallTask.install(this, oldVersion, installer);
                    } catch (IOException ignore) {
                    }

                    try {
                        return OptiFineInstallTask.install(this, oldVersion, installer);
                    } catch (IOException ignore) {
                    }

                    throw new UnsupportedOperationException("Library cannot be recognized");
                })
                .thenCompose(LibrariesUniqueTask::new)
                .thenCompose(MaintainTask::new)
                .thenCompose(newVersion -> new VersionJsonSaveTask(repository, newVersion));
    }
}<|MERGE_RESOLUTION|>--- conflicted
+++ resolved
@@ -113,12 +113,8 @@
                 .thenCompose(newVersion -> new VersionJsonSaveTask(repository, newVersion));
     }
 
-<<<<<<< HEAD
-    public ExceptionalFunction<Version, TaskResult<Version>, ?> installLibraryAsync(RemoteVersion libraryVersion) {
-=======
 
     public ExceptionalFunction<Version, Task<Version>, ?> installLibraryAsync(RemoteVersion libraryVersion) {
->>>>>>> 32d0d6a7
         return version -> installLibraryAsync(version, libraryVersion);
     }
 
