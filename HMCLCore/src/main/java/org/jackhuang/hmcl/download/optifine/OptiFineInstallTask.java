/*
 * Hello Minecraft! Launcher
 * Copyright (C) 2019  huangyuhui <huanghongxun2008@126.com> and contributors
 *
 * This program is free software: you can redistribute it and/or modify
 * it under the terms of the GNU General Public License as published by
 * the Free Software Foundation, either version 3 of the License, or
 * (at your option) any later version.
 *
 * This program is distributed in the hope that it will be useful,
 * but WITHOUT ANY WARRANTY; without even the implied warranty of
 * MERCHANTABILITY or FITNESS FOR A PARTICULAR PURPOSE.  See the
 * GNU General Public License for more details.
 *
 * You should have received a copy of the GNU General Public License
 * along with this program.  If not, see <https://www.gnu.org/licenses/>.
 */
package org.jackhuang.hmcl.download.optifine;

import org.jackhuang.hmcl.download.DefaultDependencyManager;
import org.jackhuang.hmcl.download.VersionMismatchException;
import org.jackhuang.hmcl.game.*;
import org.jackhuang.hmcl.task.Task;
import org.jackhuang.hmcl.util.Lang;
import org.jackhuang.hmcl.util.io.CompressingUtils;
import org.jackhuang.hmcl.util.io.FileUtils;
import org.jenkinsci.constant_pool_scanner.ConstantPool;
import org.jenkinsci.constant_pool_scanner.ConstantPoolScanner;
import org.jenkinsci.constant_pool_scanner.ConstantType;
import org.jenkinsci.constant_pool_scanner.Utf8Constant;

import java.io.File;
import java.io.IOException;
import java.nio.file.FileSystem;
import java.nio.file.Files;
import java.nio.file.Path;
import java.util.*;

import static org.jackhuang.hmcl.util.Lang.getOrDefault;

/**
 * <b>Note</b>: OptiFine should be installed in the end.
 *
 * @author huangyuhui
 */
public final class OptiFineInstallTask extends Task<Version> {

    private final DefaultDependencyManager dependencyManager;
    private final Version version;
    private final OptiFineRemoteVersion remote;
<<<<<<< HEAD
    private final Path installer;
    private final List<Task> dependents = new LinkedList<>();
    private final List<Task> dependencies = new LinkedList<>();
=======
    private final List<Task<?>> dependents = new LinkedList<>();
    private final List<Task<?>> dependencies = new LinkedList<>();
>>>>>>> 32d0d6a7

    public OptiFineInstallTask(DefaultDependencyManager dependencyManager, Version version, OptiFineRemoteVersion remoteVersion) {
        this(dependencyManager, version, remoteVersion, null);
    }

    public OptiFineInstallTask(DefaultDependencyManager dependencyManager, Version version, OptiFineRemoteVersion remoteVersion, Path installer) {
        this.dependencyManager = dependencyManager;
        this.version = version;
        this.remote = remoteVersion;
        this.installer = installer;
    }

    @Override
    public Collection<Task<?>> getDependents() {
        return dependents;
    }

    @Override
    public Collection<Task<?>> getDependencies() {
        return dependencies;
    }

    @Override
    public boolean isRelyingOnDependencies() {
        return false;
    }

    @Override
    public void execute() throws IOException {
        if (!Arrays.asList("net.minecraft.client.main.Main",
                "net.minecraft.launchwrapper.Launch")
                .contains(version.getMainClass()))
            throw new UnsupportedOptiFineInstallationException();

        String remoteVersion = remote.getGameVersion() + "_" + remote.getSelfVersion();

        Library library = new Library(
                "optifine", "OptiFine", remoteVersion, null, null,
                new LibrariesDownloadInfo(new LibraryDownloadInfo(
                        "optifine/OptiFine/" + remoteVersion + "/OptiFine-" + remoteVersion + ".jar",
                        remote.getUrl()))
        );

        if (installer != null) {
            FileUtils.copyFile(installer, dependencyManager.getGameRepository().getLibraryFile(version, library).toPath());
        }

        List<Library> libraries = new LinkedList<>();
        libraries.add(library);

        if (version.getMainClass() == null || !version.getMainClass().startsWith("net.minecraft.launchwrapper."))
            libraries.add(0, new Library("net.minecraft", "launchwrapper", "1.12"));

        // --tweakClass will be added in MaintainTask
        setResult(version
                .setLibraries(Lang.merge(version.getLibraries(), libraries))
                .setMainClass("net.minecraft.launchwrapper.Launch")
        );

        dependencies.add(dependencyManager.checkLibraryCompletionAsync(version.setLibraries(libraries)));
    }

    public static class UnsupportedOptiFineInstallationException extends UnsupportedOperationException {
    }

    /**
     * Install OptiFine library from existing local file.
     *
     * @param dependencyManager game repository
     * @param version version.json
     * @param installer the OptiFine installer
     * @return the task to install library
     * @throws IOException if unable to read compressed content of installer file, or installer file is corrupted, or the installer is not the one we want.
     * @throws VersionMismatchException if required game version of installer does not match the actual one.
     */
    public static TaskResult<Version> install(DefaultDependencyManager dependencyManager, Version version, Path installer) throws IOException, VersionMismatchException {
        File jar = dependencyManager.getGameRepository().getVersionJar(version);
        Optional<String> gameVersion = GameVersion.minecraftVersion(jar);
        if (!gameVersion.isPresent()) throw new IOException();
        try (FileSystem fs = CompressingUtils.createReadOnlyZipFileSystem(installer)) {
            ConstantPool pool = ConstantPoolScanner.parse(Files.readAllBytes(fs.getPath("Config.class")), ConstantType.UTF8);
            List<String> constants = new ArrayList<>();
            pool.list(Utf8Constant.class).forEach(utf8 -> constants.add(utf8.get()));
            String mcVersion = getOrDefault(constants, constants.indexOf("MC_VERSION") + 1, null);
            String ofEdition = getOrDefault(constants, constants.indexOf("OF_EDITION") + 1, null);
            String ofRelease = getOrDefault(constants, constants.indexOf("OF_RELEASE") + 1, null);

            if (mcVersion == null || ofEdition == null || ofRelease == null)
                throw new IOException("Unrecognized OptiFine installer");

            if (!mcVersion.equals(gameVersion.get()))
                throw new VersionMismatchException(mcVersion, gameVersion.get());

            return new OptiFineInstallTask(dependencyManager, version,
                    new OptiFineRemoteVersion(mcVersion,  ofEdition + "_" + ofRelease, () -> null, false), installer);
        }
    }
}<|MERGE_RESOLUTION|>--- conflicted
+++ resolved
@@ -48,14 +48,9 @@
     private final DefaultDependencyManager dependencyManager;
     private final Version version;
     private final OptiFineRemoteVersion remote;
-<<<<<<< HEAD
     private final Path installer;
-    private final List<Task> dependents = new LinkedList<>();
-    private final List<Task> dependencies = new LinkedList<>();
-=======
     private final List<Task<?>> dependents = new LinkedList<>();
     private final List<Task<?>> dependencies = new LinkedList<>();
->>>>>>> 32d0d6a7
 
     public OptiFineInstallTask(DefaultDependencyManager dependencyManager, Version version, OptiFineRemoteVersion remoteVersion) {
         this(dependencyManager, version, remoteVersion, null);
@@ -131,7 +126,7 @@
      * @throws IOException if unable to read compressed content of installer file, or installer file is corrupted, or the installer is not the one we want.
      * @throws VersionMismatchException if required game version of installer does not match the actual one.
      */
-    public static TaskResult<Version> install(DefaultDependencyManager dependencyManager, Version version, Path installer) throws IOException, VersionMismatchException {
+    public static Task<Version> install(DefaultDependencyManager dependencyManager, Version version, Path installer) throws IOException, VersionMismatchException {
         File jar = dependencyManager.getGameRepository().getVersionJar(version);
         Optional<String> gameVersion = GameVersion.minecraftVersion(jar);
         if (!gameVersion.isPresent()) throw new IOException();
