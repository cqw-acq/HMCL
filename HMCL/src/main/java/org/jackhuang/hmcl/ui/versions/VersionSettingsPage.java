--- conflicted
+++ resolved
@@ -57,10 +57,7 @@
 import java.nio.file.Path;
 import java.nio.file.Paths;
 import java.util.Arrays;
-<<<<<<< HEAD
-=======
 import java.util.Optional;
->>>>>>> 9add2387
 import java.util.logging.Level;
 import java.util.stream.Collectors;
 
@@ -272,22 +269,14 @@
         }
     }
 
-<<<<<<< HEAD
     private void initJavaSubtitle() {
         VersionSetting versionSetting = lastVersionSetting;
         if (versionSetting == null)
             return;
-        Task.of(variables -> variables.set("java", versionSetting.getJavaVersion()))
-                .subscribe(Task.of(Schedulers.javafx(),
-                        variables -> javaItem.setSubtitle(variables.<JavaVersion>getOptional("java")
-                                .map(JavaVersion::getBinary).map(Path::toString).orElse("Invalid Java Path"))));
-=======
-    private void initJavaSubtitle(VersionSetting versionSetting) {
         Task.ofResult(versionSetting::getJavaVersion)
                 .thenVoid(Schedulers.javafx(), javaVersion -> javaItem.setSubtitle(Optional.ofNullable(javaVersion)
-                        .map(JavaVersion::getBinary).map(Path::toString).orElse("Invalid Java Directory")))
+                        .map(JavaVersion::getBinary).map(Path::toString).orElse("Invalid Java Path")))
                 .start();
->>>>>>> 9add2387
     }
 
     @FXML
