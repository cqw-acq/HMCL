/*
 * Hello Minecraft! Launcher
 * Copyright (C) 2021  huangyuhui <huanghongxun2008@126.com> and contributors
 *
 * This program is free software: you can redistribute it and/or modify
 * it under the terms of the GNU General Public License as published by
 * the Free Software Foundation, either version 3 of the License, or
 * (at your option) any later version.
 *
 * This program is distributed in the hope that it will be useful,
 * but WITHOUT ANY WARRANTY; without even the implied warranty of
 * MERCHANTABILITY or FITNESS FOR A PARTICULAR PURPOSE.  See the
 * GNU General Public License for more details.
 *
 * You should have received a copy of the GNU General Public License
 * along with this program.  If not, see <https://www.gnu.org/licenses/>.
 */
package org.jackhuang.hmcl.ui.main;

import javafx.application.Platform;
import javafx.scene.Node;
import javafx.scene.control.SkinBase;
import javafx.scene.layout.BorderPane;
import org.jackhuang.hmcl.event.EventBus;
import org.jackhuang.hmcl.event.RefreshedVersionsEvent;
import org.jackhuang.hmcl.game.HMCLGameRepository;
import org.jackhuang.hmcl.game.ModpackHelper;
import org.jackhuang.hmcl.game.Version;
import org.jackhuang.hmcl.setting.Accounts;
import org.jackhuang.hmcl.setting.Profile;
import org.jackhuang.hmcl.setting.Profiles;
import org.jackhuang.hmcl.task.Schedulers;
import org.jackhuang.hmcl.task.Task;
import org.jackhuang.hmcl.ui.Controllers;
import org.jackhuang.hmcl.ui.FXUtils;
import org.jackhuang.hmcl.ui.account.AccountAdvancedListItem;
import org.jackhuang.hmcl.ui.account.AddAccountPane;
import org.jackhuang.hmcl.ui.construct.AdvancedListBox;
import org.jackhuang.hmcl.ui.construct.AdvancedListItem;
import org.jackhuang.hmcl.ui.construct.TabHeader;
import org.jackhuang.hmcl.ui.decorator.DecoratorTabPage;
import org.jackhuang.hmcl.ui.download.ModpackInstallWizardProvider;
import org.jackhuang.hmcl.ui.versions.GameAdvancedListItem;
import org.jackhuang.hmcl.ui.versions.Versions;
import org.jackhuang.hmcl.upgrade.UpdateChecker;
import org.jackhuang.hmcl.util.io.CompressingUtils;
import org.jackhuang.hmcl.util.io.FileUtils;
import org.jackhuang.hmcl.util.javafx.BindingMapping;
import org.jackhuang.hmcl.util.versioning.VersionNumber;

import java.io.File;
import java.util.Comparator;
import java.util.Date;
import java.util.List;
import java.util.stream.Collectors;

import static org.jackhuang.hmcl.ui.FXUtils.newImage;
import static org.jackhuang.hmcl.ui.FXUtils.runInFX;
import static org.jackhuang.hmcl.util.i18n.I18n.i18n;

public class RootPage extends DecoratorTabPage {
    private MainPage mainPage = null;

    private final TabHeader.Tab<MainPage> mainTab = new TabHeader.Tab<>("main");

    public RootPage() {
        setLeftPaneWidth(200);

        EventBus.EVENT_BUS.channel(RefreshedVersionsEvent.class)
                .register(event -> onRefreshedVersions((HMCLGameRepository) event.getSource()));

        Profile profile = Profiles.getSelectedProfile();
        if (profile != null && profile.getRepository().isLoaded())
            onRefreshedVersions(Profiles.selectedProfileProperty().get().getRepository());

        mainTab.setNodeSupplier(this::getMainPage);
        getTabs().setAll(mainTab);
    }

    @Override
    public boolean back() {
        if (mainTab.isSelected())
            return true;
        else {
            getSelectionModel().select(mainTab);
            return false;
        }
    }

    @Override
    protected void onNavigated(Node to) {
        backableProperty().set(!(to instanceof MainPage));

        super.onNavigated(to);
    }

    @Override
    protected Skin createDefaultSkin() {
        return new Skin(this);
    }

    private MainPage getMainPage() {
        if (mainPage == null) {
            MainPage mainPage = new MainPage();
            FXUtils.applyDragListener(mainPage, it -> "zip".equals(FileUtils.getExtension(it)), modpacks -> {
                File modpack = modpacks.get(0);
                Controllers.getDecorator().startWizard(
                        new ModpackInstallWizardProvider(Profiles.getSelectedProfile(), modpack),
                        i18n("install.modpack"));
            });

            FXUtils.onChangeAndOperate(Profiles.selectedVersionProperty(), mainPage::setCurrentGame);
            mainPage.showUpdateProperty().bind(UpdateChecker.outdatedProperty());
            mainPage.latestVersionProperty().bind(BindingMapping.of(UpdateChecker.latestVersionProperty())
                    .map(version -> version == null ? "" : i18n("update.bubble.title", version.getVersion())));

            Profiles.registerVersionsListener(profile -> {
                HMCLGameRepository repository = profile.getRepository();
                List<Version> children = repository.getVersions().parallelStream()
                        .filter(version -> !version.isHidden())
                        .sorted(Comparator
                                .comparing((Version version) -> version.getReleaseTime() == null ? new Date(0L)
                                        : version.getReleaseTime())
                                .thenComparing(a -> VersionNumber.asVersion(a.getId())))
                        .collect(Collectors.toList());
                runInFX(() -> {
                    if (profile == Profiles.getSelectedProfile())
                        mainPage.initVersions(profile, children);
                });
            });
            this.mainPage = mainPage;
        }
        return mainPage;
    }

    private static class Skin extends SkinBase<RootPage> {

        protected Skin(RootPage control) {
            super(control);

            // first item in left sidebar
            AccountAdvancedListItem accountListItem = new AccountAdvancedListItem();
<<<<<<< HEAD
            accountListItem.setOnAction(e -> Controllers.navigate(Controllers.getAccountListPage()));
=======
            accountListItem.setOnAction(e -> {
                Controllers.navigate(Controllers.getAccountListPage());

                if (Accounts.getAccounts().isEmpty()) {
                    Controllers.dialog(new AddAccountPane());
                }
            });
>>>>>>> 9bef8b43
            accountListItem.accountProperty().bind(Accounts.selectedAccountProperty());

            // second item in left sidebar
            GameAdvancedListItem gameListItem = new GameAdvancedListItem();
            gameListItem.setOnAction(e -> {
                Profile profile = Profiles.getSelectedProfile();
                String version = Profiles.getSelectedVersion();
                if (version == null) {
                    Controllers.navigate(Controllers.getGameListPage());
                } else {
                    Versions.modifyGameSettings(profile, version);
                }
            });

            // third item in left sidebar
            AdvancedListItem gameItem = new AdvancedListItem();
            gameItem.setLeftGraphic(AdvancedListItem.createImageView(newImage("/assets/img/bookshelf.png")).getKey());
            gameItem.setTitle(i18n("version.manage"));
            gameItem.setOnAction(e -> Controllers.navigate(Controllers.getGameListPage()));

            // fifth item in left sidebar
            AdvancedListItem launcherSettingsItem = new AdvancedListItem();
            launcherSettingsItem
                    .setLeftGraphic(AdvancedListItem.createImageView(newImage("/assets/img/command.png")).getKey());
            launcherSettingsItem.setActionButtonVisible(false);
            launcherSettingsItem.setTitle(i18n("settings.launcher"));
            launcherSettingsItem.setOnAction(e -> Controllers.navigate(Controllers.getSettingsPage()));

            // the left sidebar
            AdvancedListBox sideBar = new AdvancedListBox().startCategory(i18n("account").toUpperCase())
                    .add(accountListItem).startCategory(i18n("version").toUpperCase()).add(gameListItem).add(gameItem)
                    .startCategory(i18n("launcher").toUpperCase()).add(launcherSettingsItem);

            // the root page, with the sidebar in left, navigator in center.
            BorderPane root = new BorderPane();
            sideBar.setPrefWidth(200);
            root.setLeft(sideBar);

            {
                control.transitionPane.getStyleClass().add("jfx-decorator-content-container");
                control.transitionPane.getChildren().setAll(getSkinnable().getMainPage());
                FXUtils.setOverflowHidden(control.transitionPane, 8);
                root.setCenter(control.transitionPane);
            }

            getChildren().setAll(root);
        }

    }

    // ==== Accounts ====

    private boolean checkedAccont = false;

    public void checkAccount() {
        if (checkedAccont)
            return;
        checkedAccont = true;
        if (Accounts.getAccounts().isEmpty())
            Platform.runLater(this::addNewAccount);
    }

    private void addNewAccount() {
        Controllers.dialog(new AddAccountPane());
    }
    // ====

    private boolean checkedModpack = false;

    private void onRefreshedVersions(HMCLGameRepository repository) {
        runInFX(() -> {
            if (!checkedModpack) {
                checkedModpack = true;

                if (repository.getVersionCount() == 0) {
                    File modpackFile = new File("modpack.zip").getAbsoluteFile();
                    if (modpackFile.exists()) {
                        Task.supplyAsync(() -> CompressingUtils.findSuitableEncoding(modpackFile.toPath()))
                                .thenApplyAsync(
                                        encoding -> ModpackHelper.readModpackManifest(modpackFile.toPath(), encoding))
                                .thenApplyAsync(modpack -> ModpackHelper
                                        .getInstallTask(repository.getProfile(), modpackFile, modpack.getName(),
                                                modpack)
                                        .withRunAsync(Schedulers.javafx(), this::checkAccount).executor())
                                .thenAcceptAsync(Schedulers.javafx(), executor -> {
                                    Controllers.taskDialog(executor, i18n("modpack.installing"));
                                    executor.start();
                                }).start();
                    }
                }
            }

            checkAccount();
        });
    }
}<|MERGE_RESOLUTION|>--- conflicted
+++ resolved
@@ -140,9 +140,6 @@
 
             // first item in left sidebar
             AccountAdvancedListItem accountListItem = new AccountAdvancedListItem();
-<<<<<<< HEAD
-            accountListItem.setOnAction(e -> Controllers.navigate(Controllers.getAccountListPage()));
-=======
             accountListItem.setOnAction(e -> {
                 Controllers.navigate(Controllers.getAccountListPage());
 
@@ -150,7 +147,6 @@
                     Controllers.dialog(new AddAccountPane());
                 }
             });
->>>>>>> 9bef8b43
             accountListItem.accountProperty().bind(Accounts.selectedAccountProperty());
 
             // second item in left sidebar
