--- conflicted
+++ resolved
@@ -36,64 +36,5 @@
         } else
             Launcher.main(args);
     }
-<<<<<<< HEAD
 
-    public static void stopWithoutPlatform() {
-        JFXUtilities.runInFX(() -> {
-            if (Controllers.getStage() == null)
-                return;
-            Controllers.getStage().close();
-
-            Logging.LOG.info("Shutting down executor services.");
-            Schedulers.shutdown();
-
-            Controllers.shutdown();
-
-            Lang.executeDelayed(OperatingSystem::forceGC, TimeUnit.SECONDS, 5, true);
-        });
-    }
-
-    public static String i18n(String key) {
-        try {
-            return RESOURCE_BUNDLE.getString(key);
-        } catch (Exception e) {
-            Logging.LOG.log(Level.SEVERE, "Cannot find key " + key + " in resource bundle", e);
-            return key;
-        }
-    }
-
-    public static String i18n(String key, Object... formatArgs) {
-        return String.format(i18n(key), formatArgs);
-    }
-
-    public static File getWorkingDirectory(String folder) {
-        String home = System.getProperty("user.home", ".");
-        switch (OperatingSystem.CURRENT_OS) {
-            case LINUX:
-                return new File(home, "." + folder + "/");
-            case WINDOWS:
-                String appdata = System.getenv("APPDATA");
-                return new File(Lang.nonNull(appdata, home), "." + folder + "/");
-            case OSX:
-                return new File(home, "Library/Application Support/" + folder);
-            default:
-                return new File(home, folder + "/");
-        }
-    }
-
-    public static final File MINECRAFT_DIRECTORY = getWorkingDirectory("minecraft");
-    public static final File HMCL_DIRECTORY = getWorkingDirectory("hmcl");
-
-    public static final String VERSION = "@HELLO_MINECRAFT_LAUNCHER_VERSION_FOR_GRADLE_REPLACING@";
-    public static final String NAME = "HMCL";
-    public static final String TITLE = NAME + " " + VERSION;
-    public static final ResourceBundle RESOURCE_BUNDLE = Settings.INSTANCE.getLocale().getResourceBundle();
-    public static final UpdateChecker UPDATE_CHECKER = new UpdateChecker(VersionNumber.asVersion(VERSION));
-    public static final IUpgrader UPGRADER = new AppDataUpgrader();
-    public static final CrashReporter CRASH_REPORTER = new CrashReporter();
-
-    public static final String CONTACT = "https://huangyuhui.duapp.com/hmcl.php";
-    public static final String PUBLISH = "http://www.mcbbs.net/thread-142335-1-1.html";
-=======
->>>>>>> eb1a109a
 }