--- conflicted
+++ resolved
@@ -71,11 +71,7 @@
                     return;
 
                 if (value == null) {
-<<<<<<< HEAD
-                    versionString = NetworkUtils.doGet(NetworkUtils.toURL("https://huangyuhui.duapp.com/hmcl/update.php?version=" + Main.VERSION));
-=======
-                    versionString = NetworkUtils.doGet(NetworkUtils.toURL("http://huangyuhui.duapp.com/hmcl/update.php?version=" + Launcher.VERSION));
->>>>>>> eb1a109a
+                    versionString = NetworkUtils.doGet(NetworkUtils.toURL("https://huangyuhui.duapp.com/hmcl/update.php?version=" + Launcher.VERSION));
                     value = VersionNumber.asVersion(versionString);
                 }
 
@@ -119,11 +115,7 @@
             public void execute() {
                 if (download_link == null)
                     try {
-<<<<<<< HEAD
-                        download_link = Constants.GSON.<Map<String, String>>fromJson(NetworkUtils.doGet(NetworkUtils.toURL("https://huangyuhui.duapp.com/update_link.php?type=hmcl")), Map.class);
-=======
-                        download_link = Constants.GSON.<Map<String, String>>fromJson(NetworkUtils.doGet(NetworkUtils.toURL("http://huangyuhui.duapp.com/hmcl/update_link.php")), Map.class);
->>>>>>> eb1a109a
+                        download_link = Constants.GSON.<Map<String, String>>fromJson(NetworkUtils.doGet(NetworkUtils.toURL("https://huangyuhui.duapp.com/hmcl/update_link.php")), Map.class);
                     } catch (JsonSyntaxException | IOException e) {
                         Logging.LOG.log(Level.SEVERE, "Failed to get update link.", e);
                     }
