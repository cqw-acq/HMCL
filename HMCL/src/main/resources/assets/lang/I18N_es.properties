--- conflicted
+++ resolved
@@ -391,11 +391,7 @@
 settings.type.special.enable=Habilitar configs. especializadas para este juego
 
 sponsor.bmclapi=Para obtener un servicio de descargas estable, considere apoyar a BMCLAPI. Clic aquí para más información
-<<<<<<< HEAD
 sponsor.hmcl=HMCL es un Minecraft launcher gratis y de código abierto que habilita sus usuarios a fácilmente gestionar multiples instalaciones de Minecraft aparte. Usamos Afdian para que podamos continuar pagando por nuestro alojamiento y desarrollo. Clic aquí para más información.
-=======
-sponsor.hmcl=Hello Minecraft! Launcher es un Minecraft launcher gratis y do código abierto que habalita sus usuarios a fácilmente gestionar multiples instalaciones de Minecraft aparte. Usamos Afdian para que podamos continuar pagando por nuestro hosting y desarrollo. Clic aquí para más información.
->>>>>>> 1f9c94db
 
 update=Actualizar
 update.accept=Actualizar
